--- conflicted
+++ resolved
@@ -218,11 +218,7 @@
             self.maybe_print("Loading gradient scaler.")
             self.scaler.load_state_dict(data["scaler"])
 
-<<<<<<< HEAD
         self.step_count = data["checkpoint_step"] + 1
-=======
-        self.step_count = data["checkpoint_step"]
->>>>>>> 97f25a72
         self.num_resumes = data["resumes"] + 1
 
         # restore random number generator states for all devices
@@ -233,11 +229,7 @@
             else:
                 set_rng_state(rng_state)
 
-<<<<<<< HEAD
         return self.step_count, data["extra_info"]
-=======
-        return self.step_count + 1, data["extra_info"]
->>>>>>> 97f25a72
 
     def remove_checkpoints(self, keep_latest: bool = False):
         """Remove checkpoints.
